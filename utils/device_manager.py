--- conflicted
+++ resolved
@@ -13,7 +13,6 @@
 from typing import Dict, List, Optional
 from PySide6.QtCore import QObject, Signal
 
-from utils.camera_hub import temporarily_release_camera_hub
 from utils.camera_support import prepare_camera_source
 
 try:  # Optional dependency for coordinating shared camera access
@@ -355,12 +354,8 @@
         # Camera statuses
         cameras_cfg = self.config.get("cameras", {}) or {}
         self._sync_camera_status_map()
-<<<<<<< HEAD
-        with temporarily_release_camera_hub():
-=======
         pause_ctx = CameraStreamHub.paused() if CameraStreamHub else nullcontext()
         with pause_ctx:
->>>>>>> cfe113ce
             for camera_name, camera_cfg in cameras_cfg.items():
                 status = self._probe_camera_status(camera_cfg)
                 previous = self.camera_statuses.get(camera_name, "empty")
@@ -504,21 +499,14 @@
 
             # Scan /dev/video* devices (0-9). Skip indices without device nodes to avoid noisy OpenCV warnings.
             is_linux = sys.platform.startswith("linux")
-<<<<<<< HEAD
-            with temporarily_release_camera_hub():
-=======
             pause_ctx = CameraStreamHub.paused() if CameraStreamHub else nullcontext()
             with pause_ctx:
->>>>>>> cfe113ce
                 for i in range(10):
                     if is_linux:
                         video_path = Path(f"/dev/video{i}")
                         if not video_path.exists():
                             continue
-<<<<<<< HEAD
-=======
                     cap = None
->>>>>>> cfe113ce
                     try:
                         cap = cv2.VideoCapture(i, backend_flag) if backend_flag is not None else cv2.VideoCapture(i)
                         if cap.isOpened():
@@ -533,13 +521,6 @@
                                     "width": width,
                                     "height": height
                                 })
-<<<<<<< HEAD
-                            cap.release()
-                        else:
-                            cap.release()
-                    except Exception:
-                        pass
-=======
                     except Exception:
                         pass
                     finally:
@@ -548,7 +529,6 @@
                                 cap.release()
                             except Exception:
                                 pass
->>>>>>> cfe113ce
 
             return found_cameras
             
