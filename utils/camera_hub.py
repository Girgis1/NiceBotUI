"""
Shared camera hub for coordinating access to physical cameras.

This module owns the physical `cv2.VideoCapture` handles so downstream
consumers (dashboard preview, vision triggers, etc.) can read frames without
fighting over device ownership.  It exposes two
variants of each frame:

* Full-resolution (as configured in settings) for high-priority clients.
* Preview-resolution (~320 px width, throttled to a few FPS) for UI use.

The hub spins a lightweight thread per camera that reads frames at the
camera's native rate and stores the latest copies in RAM.  Consumers simply
pull snapshots; no additional buffering or queues are required.
"""

from __future__ import annotations

import threading
import time
from contextlib import contextmanager
from dataclasses import dataclass
from typing import Dict, Iterator, Optional, Tuple

try:  # Optional dependency
    import cv2  # type: ignore
    import numpy as np  # type: ignore
except ImportError:  # pragma: no cover
    cv2 = None
    np = None

from utils.camera_support import CameraSource, prepare_camera_source


@dataclass
class FrameBundle:
    """Latest frames cached by a `CameraStream`."""

    full: Optional["np.ndarray"] = None
    preview: Optional["np.ndarray"] = None
    full_timestamp: float = 0.0
    preview_timestamp: float = 0.0


class CameraStream:
    """Background reader for a single physical camera."""

    def __init__(
        self,
        name: str,
        source: CameraSource,
        resolution: Tuple[int, int],
        fps: float,
        preview_width: int = 320,
        preview_fps: float = 5.0,
    ) -> None:
        self.name = name
        self.source = source
        self.target_width, self.target_height = resolution
        self.target_fps = max(1.0, float(fps or 30.0))
        self.preview_width = preview_width
        self.preview_fps = max(0.5, preview_fps)
        self.backend_name: Optional[str] = None

        self._lock = threading.Lock()
        self._frames = FrameBundle()

        self._capture: Optional["cv2.VideoCapture"] = None if cv2 is not None else None
        self._thread: Optional[threading.Thread] = None
        self._stop_event = threading.Event()

    # ------------------------------------------------------------------
    # Lifecycle

    def start(self) -> None:
        if cv2 is None:  # pragma: no cover - handled by caller
            return

        with self._lock:
            if self._thread and self._thread.is_alive():
                return

        self._stop_event.clear()
        self._thread = threading.Thread(target=self._capture_loop, name=f"{self.name}_camera", daemon=True)
        self._thread.start()

    def stop(self) -> None:
        self._stop_event.set()
        if self._thread and self._thread.is_alive():
            self._thread.join(timeout=1.5)
        self._thread = None
        if self._capture is not None:
            try:
                self._capture.release()
            except Exception:  # pragma: no cover - best effort cleanup
                pass
            self._capture = None

    # ------------------------------------------------------------------
    # Frame access

    def get_frame(self, preview: bool, copy: bool = True) -> Optional["np.ndarray"]:
        if np is None:  # pragma: no cover
            return None

        with self._lock:
            frame = self._frames.preview if preview else self._frames.full
            if frame is None:
                return None
            return frame.copy() if copy else frame

    def get_frame_with_timestamp(self, preview: bool) -> Tuple[Optional["np.ndarray"], float]:
        if np is None:  # pragma: no cover
            return None, 0.0

        with self._lock:
            if preview:
                return (
                    self._frames.preview.copy() if self._frames.preview is not None else None,
                    self._frames.preview_timestamp,
                )
            return (
                self._frames.full.copy() if self._frames.full is not None else None,
                self._frames.full_timestamp,
            )

    # ------------------------------------------------------------------
    # Internal helpers

    def _backend_flag(self) -> Optional[int]:
        if cv2 is None:
            return None

        mapping = {
            "gstreamer": getattr(cv2, "CAP_GSTREAMER", None),
            "v4l2": getattr(cv2, "CAP_V4L2", None),
            "ffmpeg": getattr(cv2, "CAP_FFMPEG", None),
        }
        backend = (self.backend_name or "").lower()
        flag = mapping.get(backend)
        return flag if isinstance(flag, int) else None

    def _open_capture(self) -> bool:
        if cv2 is None:  # pragma: no cover
            return False

        # Release any stale handle first
        if self._capture is not None:
            try:
                self._capture.release()
            except Exception:
                pass
            self._capture = None

        backend_flag = self._backend_flag()
        if backend_flag is not None:
            cap = cv2.VideoCapture(self.source, backend_flag)
        else:
            cap = cv2.VideoCapture(self.source)
        if not cap or not cap.isOpened():
            if cap:
                cap.release()
            self._capture = None
            return False

        # Apply requested settings when available
        if self.target_width:
            cap.set(cv2.CAP_PROP_FRAME_WIDTH, float(self.target_width))
        if self.target_height:
            cap.set(cv2.CAP_PROP_FRAME_HEIGHT, float(self.target_height))
        if self.target_fps:
            cap.set(cv2.CAP_PROP_FPS, float(self.target_fps))

        # Trim capture buffers when the backend supports it to keep latency low.
        try:
            buffer_prop = getattr(cv2, "CAP_PROP_BUFFERSIZE", None)
            if buffer_prop is not None:
                cap.set(buffer_prop, 1)
        except Exception:  # pragma: no cover - backend dependent
            pass

        self._capture = cap
        return True

    def _capture_loop(self) -> None:
        if cv2 is None:  # pragma: no cover
            return

        if not self._open_capture():
            # Retry later so we can recover from hot-plug or conflicting owners.
            self._schedule_retry(delay=1.0)
            return

        preview_interval = 1.0 / self.preview_fps
        next_preview_ts = time.time()

        while not self._stop_event.is_set():
            assert self._capture is not None
            ok, frame = self._capture.read()
            timestamp = time.time()

            if not ok or frame is None:
                time.sleep(0.05)
                if timestamp - self._frames.full_timestamp > 2.0:
                    # Likely camera dropped; attempt reconnect.
                    if self._open_capture():
                        continue
                else:
                    continue

            with self._lock:
                self._frames.full = frame.copy()
                self._frames.full_timestamp = timestamp

                if timestamp >= next_preview_ts:
                    # Downsample while respecting aspect ratio.
                    preview_frame = self._downsample(frame)
                    self._frames.preview = preview_frame
                    self._frames.preview_timestamp = timestamp
                    next_preview_ts = timestamp + preview_interval

        # Cleanup on exit
        if self._capture is not None:
            try:
                self._capture.release()
            except Exception:
                pass
            self._capture = None

    def _schedule_retry(self, delay: float) -> None:
        """Retry connecting after a delay to survive temporary conflicts."""
        def _retry() -> None:
            if self._stop_event.is_set():
                return
            self._capture_loop()

        timer = threading.Timer(delay, _retry)
        timer.daemon = True
        timer.start()

    def _downsample(self, frame: "np.ndarray") -> "np.ndarray":
        if np is None or cv2 is None:  # pragma: no cover
            return frame

        height, width = frame.shape[:2]
        if width <= self.preview_width:
            return frame.copy()

        scale = self.preview_width / float(width)
        preview_height = max(1, int(height * scale))
        return cv2.resize(frame, (self.preview_width, preview_height), interpolation=cv2.INTER_AREA)


class CameraStreamHub:
    """Singleton manager orchestrating all camera streams."""

    _instance: Optional["CameraStreamHub"] = None
    _instance_lock = threading.Lock()

    def __init__(self, config: dict):
        if cv2 is None or np is None:  # pragma: no cover
            raise RuntimeError("OpenCV and NumPy are required for CameraStreamHub.")

        self._config = config
        self._streams: Dict[str, CameraStream] = {}
        self._streams_lock = threading.Lock()
        self._paused = False

    # ------------------------------------------------------------------
    # Singleton helpers

    @classmethod
    def instance(cls, config: dict) -> "CameraStreamHub":
        with cls._instance_lock:
            if cls._instance is None:
                cls._instance = cls(config)
        return cls._instance

    @classmethod
    def peek(cls) -> Optional["CameraStreamHub"]:
<<<<<<< HEAD
        """Return the active hub instance without creating a new one."""
=======
        """Return the singleton without instantiating a new hub."""
>>>>>>> cfe113ce

        with cls._instance_lock:
            return cls._instance

    # ------------------------------------------------------------------
    # Stream access

    def get_stream(self, camera_name: str) -> Optional[CameraStream]:
        with self._streams_lock:
            stream = self._streams.get(camera_name)
            if stream:
                return stream

            camera_cfg = self._config.get("cameras", {}).get(camera_name)
            if not camera_cfg:
                return None

            width = int(camera_cfg.get("width", 640))
            height = int(camera_cfg.get("height", 480))
            fps = float(camera_cfg.get("fps", 30))

            source, backend = prepare_camera_source(camera_cfg, width, height, fps)

            stream = CameraStream(
                camera_name,
                source,
                (width, height),
                fps,
                preview_width=min(400, width),
                preview_fps=5.0,
            )
            stream.backend_name = backend
            stream.start()
            self._streams[camera_name] = stream
            return stream

    def get_frame(self, camera_name: str, preview: bool = False) -> Optional["np.ndarray"]:
        stream = self.get_stream(camera_name)
        if not stream:
            return None
        return stream.get_frame(preview=preview)

    def get_frame_with_timestamp(
        self, camera_name: str, preview: bool = False
    ) -> Tuple[Optional["np.ndarray"], float]:
        stream = self.get_stream(camera_name)
        if not stream:
            return None, 0.0
        return stream.get_frame_with_timestamp(preview=preview)

    def shutdown(self) -> None:
        with self._streams_lock:
            for stream in self._streams.values():
                stream.stop()
            self._streams.clear()
        self._paused = False

    def pause_all(self) -> bool:
        """Temporarily stop all camera threads.

<<<<<<< HEAD
        Returns ``True`` when this call transitioned the hub into the paused
        state.  Callers can use the boolean to decide whether they should resume
        the hub later.
        """

=======
        Returns:
            bool: True if this call transitioned the hub into a paused state.
        """
>>>>>>> cfe113ce
        with self._streams_lock:
            if self._paused:
                return False
            for stream in self._streams.values():
                stream.stop()
            self._paused = True
            return True
<<<<<<< HEAD

    def resume_all(self) -> bool:
        """Restart camera threads after a pause.

        Returns ``True`` when the hub transitioned back to the active state.
        """

=======

    def resume_all(self) -> bool:
        """Restart camera threads after a pause.

        Returns:
            bool: True if this call resumed an actively paused hub.
        """
>>>>>>> cfe113ce
        with self._streams_lock:
            if not self._paused:
                return False
            for stream in self._streams.values():
                stream.start()
            self._paused = False
            return True
<<<<<<< HEAD
=======

    def reset_streams(self, camera_name: Optional[str] = None) -> None:
        """Drop cached streams so that new handles are opened on next use."""

        to_stop = []
        with self._streams_lock:
            if camera_name is None:
                to_stop = list(self._streams.values())
                self._streams.clear()
            else:
                stream = self._streams.pop(camera_name, None)
                if stream:
                    to_stop.append(stream)

        for stream in to_stop:
            stream.stop()

    @classmethod
    def reset(cls, camera_name: Optional[str] = None) -> None:
        """Convenience helper to reset streams on the active hub."""

        instance = cls.peek()
        if instance is not None:
            instance.reset_streams(camera_name)

    @classmethod
    @contextmanager
    def paused(cls, release_delay: float = 0.1, resume_delay: float = 0.02) -> Iterator[bool]:
        """Context manager that pauses the hub while an exclusive operation runs."""

        instance = cls.peek()
        if instance is None:
            yield False
            return

        transitioned = instance.pause_all()
        if transitioned and release_delay > 0:
            time.sleep(release_delay)

        try:
            yield transitioned
        finally:
            if transitioned:
                if resume_delay > 0:
                    time.sleep(resume_delay)
                instance.resume_all()
>>>>>>> cfe113ce


def shutdown_camera_hub() -> None:
    """Helper to stop the singleton when the app exits."""
    if CameraStreamHub._instance is not None:
        CameraStreamHub._instance.shutdown()
        CameraStreamHub._instance = None


@contextmanager
def temporarily_release_camera_hub(
    release_delay: float = 0.15,
    resume_delay: float = 0.05,
) -> Iterator[None]:
    """Pause the shared camera hub while external code probes devices.

    Many parts of the UI need to grab exclusive ``cv2.VideoCapture`` handles
    when scanning for cameras or showing standalone previews.  The hub normally
    owns those handles which means discovery logic reports cameras as
    "offline".  Wrapping the critical sections in this context manager cleanly
    pauses the hub, waits a short moment for the OS to release resources, and
    resumes streaming afterwards.
    """

    hub = CameraStreamHub.peek()
    resumed = False
    try:
        if hub is not None:
            resumed = hub.pause_all()
            if resumed and release_delay > 0.0:
                time.sleep(release_delay)
        yield
    finally:
        if hub is not None and resumed:
            if resume_delay > 0.0:
                time.sleep(resume_delay)
            hub.resume_all()<|MERGE_RESOLUTION|>--- conflicted
+++ resolved
@@ -278,11 +278,7 @@
 
     @classmethod
     def peek(cls) -> Optional["CameraStreamHub"]:
-<<<<<<< HEAD
-        """Return the active hub instance without creating a new one."""
-=======
         """Return the singleton without instantiating a new hub."""
->>>>>>> cfe113ce
 
         with cls._instance_lock:
             return cls._instance
@@ -343,17 +339,9 @@
     def pause_all(self) -> bool:
         """Temporarily stop all camera threads.
 
-<<<<<<< HEAD
-        Returns ``True`` when this call transitioned the hub into the paused
-        state.  Callers can use the boolean to decide whether they should resume
-        the hub later.
-        """
-
-=======
         Returns:
             bool: True if this call transitioned the hub into a paused state.
         """
->>>>>>> cfe113ce
         with self._streams_lock:
             if self._paused:
                 return False
@@ -361,15 +349,6 @@
                 stream.stop()
             self._paused = True
             return True
-<<<<<<< HEAD
-
-    def resume_all(self) -> bool:
-        """Restart camera threads after a pause.
-
-        Returns ``True`` when the hub transitioned back to the active state.
-        """
-
-=======
 
     def resume_all(self) -> bool:
         """Restart camera threads after a pause.
@@ -377,7 +356,6 @@
         Returns:
             bool: True if this call resumed an actively paused hub.
         """
->>>>>>> cfe113ce
         with self._streams_lock:
             if not self._paused:
                 return False
@@ -385,8 +363,6 @@
                 stream.start()
             self._paused = False
             return True
-<<<<<<< HEAD
-=======
 
     def reset_streams(self, camera_name: Optional[str] = None) -> None:
         """Drop cached streams so that new handles are opened on next use."""
@@ -433,41 +409,10 @@
                 if resume_delay > 0:
                     time.sleep(resume_delay)
                 instance.resume_all()
->>>>>>> cfe113ce
 
 
 def shutdown_camera_hub() -> None:
     """Helper to stop the singleton when the app exits."""
     if CameraStreamHub._instance is not None:
         CameraStreamHub._instance.shutdown()
-        CameraStreamHub._instance = None
-
-
-@contextmanager
-def temporarily_release_camera_hub(
-    release_delay: float = 0.15,
-    resume_delay: float = 0.05,
-) -> Iterator[None]:
-    """Pause the shared camera hub while external code probes devices.
-
-    Many parts of the UI need to grab exclusive ``cv2.VideoCapture`` handles
-    when scanning for cameras or showing standalone previews.  The hub normally
-    owns those handles which means discovery logic reports cameras as
-    "offline".  Wrapping the critical sections in this context manager cleanly
-    pauses the hub, waits a short moment for the OS to release resources, and
-    resumes streaming afterwards.
-    """
-
-    hub = CameraStreamHub.peek()
-    resumed = False
-    try:
-        if hub is not None:
-            resumed = hub.pause_all()
-            if resumed and release_delay > 0.0:
-                time.sleep(release_delay)
-        yield
-    finally:
-        if hub is not None and resumed:
-            if resume_delay > 0.0:
-                time.sleep(resume_delay)
-            hub.resume_all()+        CameraStreamHub._instance = None