"""Camera panel helpers for the Settings tab."""

from __future__ import annotations

from contextlib import nullcontext
from functools import partial
from pathlib import Path
from typing import Optional
import sys

from PySide6.QtCore import Qt, QTimer
from PySide6.QtGui import QImage, QPixmap
from PySide6.QtWidgets import (
    QButtonGroup,
    QComboBox,
    QDialog,
    QHBoxLayout,
    QLabel,
    QLineEdit,
    QPushButton,
    QRadioButton,
    QVBoxLayout,
    QWidget,
)

try:  # Optional dependency used for live previews
    import cv2  # type: ignore
except ImportError:  # pragma: no cover - optional dependency
    cv2 = None

<<<<<<< HEAD
from utils.camera_hub import temporarily_release_camera_hub
=======
try:  # Optional dependency used to coordinate shared camera access
    from utils.camera_hub import CameraStreamHub
except Exception:  # pragma: no cover - avoid hard dependency in limited builds
    CameraStreamHub = None
>>>>>>> cfe113ce


class CameraPanelMixin:
    """Encapsulates camera UI wiring and discovery helpers."""

    camera_front_circle: Optional[QLabel]  # Provided at runtime
    camera_wrist_circle: Optional[QLabel]
    camera_wrist_right_circle: Optional[QLabel]

    def create_camera_tab(self) -> QWidget:
        """Create camera settings tab - optimized for 1024x600 touchscreen."""
        widget = QWidget()
        layout = QVBoxLayout(widget)
        layout.setContentsMargins(12, 12, 12, 12)
        layout.setSpacing(8)

        detect_section = QLabel("🎥 Camera Configuration")
        detect_section.setStyleSheet("color: #4CAF50; font-size: 14px; font-weight: bold; margin-bottom: 2px;")
        layout.addWidget(detect_section)

        front_row = QHBoxLayout()
        front_row.setSpacing(6)
        self.camera_front_circle = self.create_status_circle("empty")
        front_row.addWidget(self.camera_front_circle)

        front_label = QLabel("Front:")
        front_label.setStyleSheet("color: #e0e0e0; font-size: 13px;")
        front_label.setFixedWidth(55)
        front_row.addWidget(front_label)

        self.cam_front_edit = QLineEdit("/dev/video1")
        self.cam_front_edit.setFixedHeight(45)
        self.cam_front_edit.setStyleSheet(self._camera_lineedit_style())
        front_row.addWidget(self.cam_front_edit)
        self.cam_front_edit.editingFinished.connect(
            partial(self._commit_camera_field, "front", self.cam_front_edit)
        )
        front_row.addStretch()
        layout.addLayout(front_row)

        wrist_row = QHBoxLayout()
        wrist_row.setSpacing(6)
        self.camera_wrist_circle = self.create_status_circle("empty")
        wrist_row.addWidget(self.camera_wrist_circle)

        wrist_label = QLabel("Wrist L:")
        wrist_label.setStyleSheet("color: #e0e0e0; font-size: 13px;")
        wrist_label.setFixedWidth(55)
        wrist_row.addWidget(wrist_label)

        self.cam_wrist_edit = QLineEdit("/dev/video3")
        self.cam_wrist_edit.setFixedHeight(45)
        self.cam_wrist_edit.setStyleSheet(self._camera_lineedit_style())
        wrist_row.addWidget(self.cam_wrist_edit)
        self.cam_wrist_edit.editingFinished.connect(
            partial(self._commit_camera_field, "wrist", self.cam_wrist_edit)
        )
        wrist_row.addSpacing(12)
        wrist_row.addStretch()
        layout.addLayout(wrist_row)

        wrist_r_row = QHBoxLayout()
        wrist_r_row.setSpacing(6)
        self.camera_wrist_right_circle = self.create_status_circle("empty")
        wrist_r_row.addWidget(self.camera_wrist_right_circle)

        wrist_r_label = QLabel("Wrist R:")
        wrist_r_label.setStyleSheet("color: #e0e0e0; font-size: 13px;")
        wrist_r_label.setFixedWidth(55)
        wrist_r_row.addWidget(wrist_r_label)

        self.cam_wrist_right_edit = QLineEdit("/dev/video5")
        self.cam_wrist_right_edit.setFixedHeight(45)
        self.cam_wrist_right_edit.setStyleSheet(self._camera_lineedit_style())
        wrist_r_row.addWidget(self.cam_wrist_right_edit)
        self.cam_wrist_right_edit.editingFinished.connect(
            partial(self._commit_camera_field, "wrist_right", self.cam_wrist_right_edit)
        )
        wrist_r_row.addSpacing(12)
        wrist_r_row.addStretch()
        layout.addLayout(wrist_r_row)

        button_row = QHBoxLayout()
        button_row.addStretch()
        self.find_cameras_btn = QPushButton("🔍 Find Cameras")
        self.find_cameras_btn.setFixedHeight(45)
        self.find_cameras_btn.setFixedWidth(160)
        self.find_cameras_btn.setStyleSheet(self.get_button_style("#FF9800", "#F57C00"))
        self.find_cameras_btn.clicked.connect(self.find_cameras)
        button_row.addWidget(self.find_cameras_btn)
        layout.addLayout(button_row)

        layout.addSpacing(8)

        settings_section = QLabel("⚙️ Camera Properties")
        settings_section.setStyleSheet("color: #4CAF50; font-size: 14px; font-weight: bold; margin-bottom: 2px;")
        layout.addWidget(settings_section)

        self.cam_width_spin = self.add_spinbox_row(layout, "Width:", 320, 1920, 640)
        self.cam_height_spin = self.add_spinbox_row(layout, "Height:", 240, 1080, 480)
        self.cam_fps_spin = self.add_spinbox_row(layout, "Camera FPS:", 1, 60, 30)

        layout.addStretch()
        return widget

    def _camera_lineedit_style(self) -> str:
        return (
            """
            QLineEdit {
                background-color: #505050;
                color: #ffffff;
                border: 2px solid #707070;
                border-radius: 6px;
                padding: 8px;
                font-size: 14px;
            }
            QLineEdit:focus {
                border-color: #4CAF50;
                background-color: #555555;
            }
            """
        )

    def find_cameras(self):
        """Scan for available cameras and allow the user to assign them."""
        if cv2 is None:
            self.status_label.setText("❌ OpenCV is required for camera discovery")
            self.status_label.setStyleSheet("QLabel { color: #f44336; font-size: 15px; padding: 8px; }")
            return

        try:
            self.status_label.setText("⏳ Scanning for cameras...")
            self.status_label.setStyleSheet("QLabel { color: #2196F3; font-size: 15px; padding: 8px; }")

<<<<<<< HEAD
            with temporarily_release_camera_hub():
                found_cameras = []
                preview_timer: Optional[QTimer] = None
                found_cameras = self._discover_cameras_for_dialog()

                if not found_cameras:
                    self.status_label.setText("❌ No cameras found")
                    self.status_label.setStyleSheet("QLabel { color: #f44336; font-size: 15px; padding: 8px; }")
                    return

                dialog = QDialog(self)
                dialog.setWindowTitle("Found Cameras")
                dialog.setMinimumWidth(600)
                dialog.setMinimumHeight(500)
                dialog.setStyleSheet("QDialog { background-color: #2a2a2a; }")

                layout = QVBoxLayout(dialog)
                title = QLabel(f"✓ Found {len(found_cameras)} camera(s):")
                title.setStyleSheet("color: #4CAF50; font-size: 16px; font-weight: bold; padding: 10px;")
                layout.addWidget(title)

                camera_list = QComboBox()
                camera_list.setStyleSheet(
                    """
                    QComboBox {
                        background-color: #505050;
                        color: #ffffff;
                        border: 2px solid #707070;
                        border-radius: 8px;
                        padding: 10px;
                        font-size: 15px;
                    }
                    """
                )
                for cam in found_cameras:
                    camera_list.addItem(f"{cam['path']} - {cam['resolution']}", cam["id"])
                layout.addWidget(camera_list)

                preview_label = QLabel("Camera Preview")
                preview_label.setStyleSheet("background-color: #000000; min-height: 300px;")
                preview_label.setAlignment(Qt.AlignCenter)
                layout.addWidget(preview_label)

                assign_section = QLabel("Assign to:")
                assign_section.setStyleSheet("color: #e0e0e0; font-size: 14px; padding: 10px;")
                layout.addWidget(assign_section)

                assign_group = QButtonGroup(dialog)
                front_radio = QRadioButton("Front Camera")
                front_radio.setStyleSheet("QRadioButton { color: #e0e0e0; font-size: 14px; padding: 5px; }")
                front_radio.setChecked(True)
                assign_group.addButton(front_radio, 0)
                layout.addWidget(front_radio)

                wrist_radio = QRadioButton("Wrist L Camera")
                wrist_radio.setStyleSheet("QRadioButton { color: #e0e0e0; font-size: 14px; padding: 5px; }")
                assign_group.addButton(wrist_radio, 1)
                layout.addWidget(wrist_radio)

                wrist_r_radio = QRadioButton("Wrist R Camera")
                wrist_r_radio.setStyleSheet("QRadioButton { color: #e0e0e0; font-size: 14px; padding: 5px; }")
                assign_group.addButton(wrist_r_radio, 2)
                layout.addWidget(wrist_r_radio)

                def update_preview():
                    try:
                        selected_id = camera_list.currentData()
                        for cam in found_cameras:
                            if cam["id"] == selected_id:
                                ret, frame = cam["capture"].read()
                                if ret:
                                    frame = cv2.resize(frame, (480, 360))
                                    rgb_frame = cv2.cvtColor(frame, cv2.COLOR_BGR2RGB)
                                    h, w, ch = rgb_frame.shape
                                    bytes_per_line = ch * w
                                    qt_image = QImage(rgb_frame.data, w, h, bytes_per_line, QImage.Format_RGB888)
                                    preview_label.setPixmap(QPixmap.fromImage(qt_image))
                                break
                    except Exception:
                        pass

                preview_timer = QTimer(dialog)
                preview_timer.timeout.connect(update_preview)
                preview_timer.start(120)

                btn_layout = QHBoxLayout()
                btn_layout.addStretch()

                cancel_btn = QPushButton("Cancel")
                cancel_btn.setStyleSheet(self.get_button_style("#909090", "#707070"))
                cancel_btn.clicked.connect(dialog.reject)
                btn_layout.addWidget(cancel_btn)

                select_btn = QPushButton("Assign Camera")
                select_btn.setStyleSheet(self.get_button_style("#4CAF50", "#388E3C"))
                select_btn.clicked.connect(dialog.accept)
                btn_layout.addWidget(select_btn)
                layout.addLayout(btn_layout)

=======
            pause_ctx = CameraStreamHub.paused() if CameraStreamHub else nullcontext()
            with pause_ctx:
                found_cameras = self._discover_cameras_for_dialog()

            if not found_cameras:
                self.status_label.setText("❌ No cameras found")
                self.status_label.setStyleSheet("QLabel { color: #f44336; font-size: 15px; padding: 8px; }")
                return

            dialog = QDialog(self)
            dialog.setWindowTitle("Found Cameras")
            dialog.setMinimumWidth(600)
            dialog.setMinimumHeight(500)
            dialog.setStyleSheet("QDialog { background-color: #2a2a2a; }")

            layout = QVBoxLayout(dialog)
            title = QLabel(f"✓ Found {len(found_cameras)} camera(s):")
            title.setStyleSheet("color: #4CAF50; font-size: 16px; font-weight: bold; padding: 10px;")
            layout.addWidget(title)

            camera_list = QComboBox()
            camera_list.setStyleSheet(
                """
                QComboBox {
                    background-color: #505050;
                    color: #ffffff;
                    border: 2px solid #707070;
                    border-radius: 8px;
                    padding: 10px;
                    font-size: 15px;
                }
                """
            )
            for cam in found_cameras:
                camera_list.addItem(f"{cam['path']} - {cam['resolution']}", cam["id"])
            layout.addWidget(camera_list)

            preview_label = QLabel("Camera Preview")
            preview_label.setStyleSheet("background-color: #000000; min-height: 300px;")
            preview_label.setAlignment(Qt.AlignCenter)
            layout.addWidget(preview_label)

            assign_section = QLabel("Assign to:")
            assign_section.setStyleSheet("color: #e0e0e0; font-size: 14px; padding: 10px;")
            layout.addWidget(assign_section)

            assign_group = QButtonGroup(dialog)
            front_radio = QRadioButton("Front Camera")
            front_radio.setStyleSheet("QRadioButton { color: #e0e0e0; font-size: 14px; padding: 5px; }")
            front_radio.setChecked(True)
            assign_group.addButton(front_radio, 0)
            layout.addWidget(front_radio)

            wrist_radio = QRadioButton("Wrist L Camera")
            wrist_radio.setStyleSheet("QRadioButton { color: #e0e0e0; font-size: 14px; padding: 5px; }")
            assign_group.addButton(wrist_radio, 1)
            layout.addWidget(wrist_radio)

            wrist_r_radio = QRadioButton("Wrist R Camera")
            wrist_r_radio.setStyleSheet("QRadioButton { color: #e0e0e0; font-size: 14px; padding: 5px; }")
            assign_group.addButton(wrist_r_radio, 2)
            layout.addWidget(wrist_r_radio)

            def update_preview():
>>>>>>> cfe113ce
                try:
                    if dialog.exec() == QDialog.Accepted:
                        selected_id = camera_list.currentData()
                        selected_cam = next((cam for cam in found_cameras if cam["id"] == selected_id), None)
                        if selected_cam:
                            camera_path = selected_cam["path"]
                            target = assign_group.checkedId()
                            if target == 0:
                                self.cam_front_edit.setText(camera_path)
                                self._apply_camera_assignment_to_config("front", camera_path)
                                self.camera_front_status = "online"
                                if self.camera_front_circle:
                                    self.update_status_circle(self.camera_front_circle, "online")
                                if self.device_manager:
                                    self.device_manager.update_camera_status("front", "online")
                                self.status_label.setText(f"✓ Assigned {camera_path} to Front Camera")
                            elif target == 1:
                                self.cam_wrist_edit.setText(camera_path)
                                self._apply_camera_assignment_to_config("wrist", camera_path)
                                self.camera_wrist_status = "online"
                                if self.camera_wrist_circle:
                                    self.update_status_circle(self.camera_wrist_circle, "online")
                                if self.device_manager:
                                    self.device_manager.update_camera_status("wrist", "online")
                                self.status_label.setText(f"✓ Assigned {camera_path} to Wrist L Camera")
                            else:
                                self.cam_wrist_right_edit.setText(camera_path)
                                self._apply_camera_assignment_to_config("wrist_right", camera_path)
                                self.camera_wrist_right_status = "online"
                                if self.camera_wrist_right_circle:
                                    self.update_status_circle(self.camera_wrist_right_circle, "online")
                                if self.device_manager:
                                    self.device_manager.update_camera_status("wrist_right", "online")
                                self.status_label.setText(f"✓ Assigned {camera_path} to Wrist R Camera")
                            self.status_label.setStyleSheet("QLabel { color: #4CAF50; font-size: 15px; padding: 8px; }")
                finally:
                    if preview_timer is not None:
                        preview_timer.stop()
                    for cam in found_cameras:
<<<<<<< HEAD
                        capture = cam.get("capture")
                        try:
                            if capture:
                                capture.release()
                        except Exception:
                            pass
=======
                        if cam["id"] == selected_id:
                            ret, frame = cam["capture"].read()
                            if ret:
                                frame = cv2.resize(frame, (480, 360))
                                rgb_frame = cv2.cvtColor(frame, cv2.COLOR_BGR2RGB)
                                h, w, ch = rgb_frame.shape
                                bytes_per_line = ch * w
                                qt_image = QImage(rgb_frame.data, w, h, bytes_per_line, QImage.Format_RGB888)
                                preview_label.setPixmap(QPixmap.fromImage(qt_image))
                            break
                except Exception:
                    pass

            preview_timer = QTimer(dialog)
            preview_timer.timeout.connect(update_preview)
            preview_timer.start(100)

            btn_layout = QHBoxLayout()
            btn_layout.addStretch()

            cancel_btn = QPushButton("Cancel")
            cancel_btn.setStyleSheet(self.get_button_style("#909090", "#707070"))
            cancel_btn.clicked.connect(dialog.reject)
            btn_layout.addWidget(cancel_btn)

            select_btn = QPushButton("Assign Camera")
            select_btn.setStyleSheet(self.get_button_style("#4CAF50", "#388E3C"))
            select_btn.clicked.connect(dialog.accept)
            btn_layout.addWidget(select_btn)
            layout.addLayout(btn_layout)

            if dialog.exec() == QDialog.Accepted:
                selected_id = camera_list.currentData()
                selected_cam = next((cam for cam in found_cameras if cam["id"] == selected_id), None)
                if selected_cam:
                    camera_path = selected_cam["path"]
                    target = assign_group.checkedId()
                    if target == 0:
                        self.cam_front_edit.setText(camera_path)
                        self._apply_camera_assignment_to_config("front", camera_path)
                        self.camera_front_status = "online"
                        if self.camera_front_circle:
                            self.update_status_circle(self.camera_front_circle, "online")
                        if self.device_manager:
                            self.device_manager.update_camera_status("front", "online")
                        if CameraStreamHub:
                            CameraStreamHub.reset("front")
                        self.status_label.setText(f"✓ Assigned {camera_path} to Front Camera")
                    elif target == 1:
                        self.cam_wrist_edit.setText(camera_path)
                        self._apply_camera_assignment_to_config("wrist", camera_path)
                        self.camera_wrist_status = "online"
                        if self.camera_wrist_circle:
                            self.update_status_circle(self.camera_wrist_circle, "online")
                        if self.device_manager:
                            self.device_manager.update_camera_status("wrist", "online")
                        if CameraStreamHub:
                            CameraStreamHub.reset("wrist")
                        self.status_label.setText(f"✓ Assigned {camera_path} to Wrist L Camera")
                    else:
                        self.cam_wrist_right_edit.setText(camera_path)
                        self._apply_camera_assignment_to_config("wrist_right", camera_path)
                        self.camera_wrist_right_status = "online"
                        if self.camera_wrist_right_circle:
                            self.update_status_circle(self.camera_wrist_right_circle, "online")
                        if self.device_manager:
                            self.device_manager.update_camera_status("wrist_right", "online")
                        if CameraStreamHub:
                            CameraStreamHub.reset("wrist_right")
                        self.status_label.setText(f"✓ Assigned {camera_path} to Wrist R Camera")
                    self.status_label.setStyleSheet("QLabel { color: #4CAF50; font-size: 15px; padding: 8px; }")

            preview_timer.stop()
            for cam in found_cameras:
                cam["capture"].release()
>>>>>>> cfe113ce
        except Exception as exc:
            self.status_label.setText(f"❌ Error: {exc}")
            self.status_label.setStyleSheet("QLabel { color: #f44336; font-size: 15px; padding: 8px; }")

    def _commit_camera_field(self, camera_name: str, widget: QLineEdit) -> None:
        self._apply_camera_assignment_to_config(camera_name, widget.text().strip())

    def _apply_camera_assignment_to_config(self, camera_name: str, index_or_path: str) -> None:
        if not hasattr(self, "_ensure_schema"):
            return
        config = self._ensure_schema()
        cameras = config.setdefault("cameras", {})
        camera_cfg = cameras.setdefault(camera_name, {})
        camera_cfg["index_or_path"] = index_or_path
        camera_cfg["width"] = self.cam_width_spin.value()
        camera_cfg["height"] = self.cam_height_spin.value()
        camera_cfg["fps"] = self.cam_fps_spin.value()

        if getattr(self, "device_manager", None):
            self.device_manager.config = config

        if CameraStreamHub:
            try:
                CameraStreamHub.reset(camera_name)
            except Exception:
                pass

    def _candidate_camera_sources(self):
        candidates = []
        if self.device_manager and hasattr(self.device_manager, "scan_available_cameras"):
            try:
                for info in self.device_manager.scan_available_cameras():
                    index = info.get("index")
                    path = info.get("path") or (f"/dev/video{index}" if index is not None else "")
                    candidates.append((index, path))
            except Exception:
                candidates = []
        if not candidates:
            is_linux = sys.platform.startswith("linux")
            for i in range(10):
                path = f"/dev/video{i}"
                if is_linux and not Path(path).exists():
                    continue
                candidates.append((i, path))
        return candidates

    def _discover_cameras_for_dialog(self):
        if cv2 is None:
            return []

        backend_flag = getattr(cv2, "CAP_V4L2", None)
        found = []
        seen_ids = set()
        for index, path in self._candidate_camera_sources():
            cam_id = index if index is not None else path
            if cam_id in seen_ids:
                continue
            seen_ids.add(cam_id)
            source = index if index is not None else path
            if source in (None, ""):
                continue
            try:
                cap = cv2.VideoCapture(source, backend_flag) if backend_flag is not None else cv2.VideoCapture(source)
                if cap.isOpened():
                    ret, frame = cap.read()
                    if ret:
                        height, width = frame.shape[:2]
                        found.append(
                            {
                                "id": cam_id,
                                "index": index,
                                "path": path or str(source),
                                "resolution": f"{width}x{height}",
                                "capture": cap,
                            }
                        )
                        continue
                cap.release()
            except Exception:
                pass
        return found<|MERGE_RESOLUTION|>--- conflicted
+++ resolved
@@ -28,14 +28,10 @@
 except ImportError:  # pragma: no cover - optional dependency
     cv2 = None
 
-<<<<<<< HEAD
-from utils.camera_hub import temporarily_release_camera_hub
-=======
 try:  # Optional dependency used to coordinate shared camera access
     from utils.camera_hub import CameraStreamHub
 except Exception:  # pragma: no cover - avoid hard dependency in limited builds
     CameraStreamHub = None
->>>>>>> cfe113ce
 
 
 class CameraPanelMixin:
@@ -170,107 +166,6 @@
             self.status_label.setText("⏳ Scanning for cameras...")
             self.status_label.setStyleSheet("QLabel { color: #2196F3; font-size: 15px; padding: 8px; }")
 
-<<<<<<< HEAD
-            with temporarily_release_camera_hub():
-                found_cameras = []
-                preview_timer: Optional[QTimer] = None
-                found_cameras = self._discover_cameras_for_dialog()
-
-                if not found_cameras:
-                    self.status_label.setText("❌ No cameras found")
-                    self.status_label.setStyleSheet("QLabel { color: #f44336; font-size: 15px; padding: 8px; }")
-                    return
-
-                dialog = QDialog(self)
-                dialog.setWindowTitle("Found Cameras")
-                dialog.setMinimumWidth(600)
-                dialog.setMinimumHeight(500)
-                dialog.setStyleSheet("QDialog { background-color: #2a2a2a; }")
-
-                layout = QVBoxLayout(dialog)
-                title = QLabel(f"✓ Found {len(found_cameras)} camera(s):")
-                title.setStyleSheet("color: #4CAF50; font-size: 16px; font-weight: bold; padding: 10px;")
-                layout.addWidget(title)
-
-                camera_list = QComboBox()
-                camera_list.setStyleSheet(
-                    """
-                    QComboBox {
-                        background-color: #505050;
-                        color: #ffffff;
-                        border: 2px solid #707070;
-                        border-radius: 8px;
-                        padding: 10px;
-                        font-size: 15px;
-                    }
-                    """
-                )
-                for cam in found_cameras:
-                    camera_list.addItem(f"{cam['path']} - {cam['resolution']}", cam["id"])
-                layout.addWidget(camera_list)
-
-                preview_label = QLabel("Camera Preview")
-                preview_label.setStyleSheet("background-color: #000000; min-height: 300px;")
-                preview_label.setAlignment(Qt.AlignCenter)
-                layout.addWidget(preview_label)
-
-                assign_section = QLabel("Assign to:")
-                assign_section.setStyleSheet("color: #e0e0e0; font-size: 14px; padding: 10px;")
-                layout.addWidget(assign_section)
-
-                assign_group = QButtonGroup(dialog)
-                front_radio = QRadioButton("Front Camera")
-                front_radio.setStyleSheet("QRadioButton { color: #e0e0e0; font-size: 14px; padding: 5px; }")
-                front_radio.setChecked(True)
-                assign_group.addButton(front_radio, 0)
-                layout.addWidget(front_radio)
-
-                wrist_radio = QRadioButton("Wrist L Camera")
-                wrist_radio.setStyleSheet("QRadioButton { color: #e0e0e0; font-size: 14px; padding: 5px; }")
-                assign_group.addButton(wrist_radio, 1)
-                layout.addWidget(wrist_radio)
-
-                wrist_r_radio = QRadioButton("Wrist R Camera")
-                wrist_r_radio.setStyleSheet("QRadioButton { color: #e0e0e0; font-size: 14px; padding: 5px; }")
-                assign_group.addButton(wrist_r_radio, 2)
-                layout.addWidget(wrist_r_radio)
-
-                def update_preview():
-                    try:
-                        selected_id = camera_list.currentData()
-                        for cam in found_cameras:
-                            if cam["id"] == selected_id:
-                                ret, frame = cam["capture"].read()
-                                if ret:
-                                    frame = cv2.resize(frame, (480, 360))
-                                    rgb_frame = cv2.cvtColor(frame, cv2.COLOR_BGR2RGB)
-                                    h, w, ch = rgb_frame.shape
-                                    bytes_per_line = ch * w
-                                    qt_image = QImage(rgb_frame.data, w, h, bytes_per_line, QImage.Format_RGB888)
-                                    preview_label.setPixmap(QPixmap.fromImage(qt_image))
-                                break
-                    except Exception:
-                        pass
-
-                preview_timer = QTimer(dialog)
-                preview_timer.timeout.connect(update_preview)
-                preview_timer.start(120)
-
-                btn_layout = QHBoxLayout()
-                btn_layout.addStretch()
-
-                cancel_btn = QPushButton("Cancel")
-                cancel_btn.setStyleSheet(self.get_button_style("#909090", "#707070"))
-                cancel_btn.clicked.connect(dialog.reject)
-                btn_layout.addWidget(cancel_btn)
-
-                select_btn = QPushButton("Assign Camera")
-                select_btn.setStyleSheet(self.get_button_style("#4CAF50", "#388E3C"))
-                select_btn.clicked.connect(dialog.accept)
-                btn_layout.addWidget(select_btn)
-                layout.addLayout(btn_layout)
-
-=======
             pause_ctx = CameraStreamHub.paused() if CameraStreamHub else nullcontext()
             with pause_ctx:
                 found_cameras = self._discover_cameras_for_dialog()
@@ -335,54 +230,9 @@
             layout.addWidget(wrist_r_radio)
 
             def update_preview():
->>>>>>> cfe113ce
                 try:
-                    if dialog.exec() == QDialog.Accepted:
-                        selected_id = camera_list.currentData()
-                        selected_cam = next((cam for cam in found_cameras if cam["id"] == selected_id), None)
-                        if selected_cam:
-                            camera_path = selected_cam["path"]
-                            target = assign_group.checkedId()
-                            if target == 0:
-                                self.cam_front_edit.setText(camera_path)
-                                self._apply_camera_assignment_to_config("front", camera_path)
-                                self.camera_front_status = "online"
-                                if self.camera_front_circle:
-                                    self.update_status_circle(self.camera_front_circle, "online")
-                                if self.device_manager:
-                                    self.device_manager.update_camera_status("front", "online")
-                                self.status_label.setText(f"✓ Assigned {camera_path} to Front Camera")
-                            elif target == 1:
-                                self.cam_wrist_edit.setText(camera_path)
-                                self._apply_camera_assignment_to_config("wrist", camera_path)
-                                self.camera_wrist_status = "online"
-                                if self.camera_wrist_circle:
-                                    self.update_status_circle(self.camera_wrist_circle, "online")
-                                if self.device_manager:
-                                    self.device_manager.update_camera_status("wrist", "online")
-                                self.status_label.setText(f"✓ Assigned {camera_path} to Wrist L Camera")
-                            else:
-                                self.cam_wrist_right_edit.setText(camera_path)
-                                self._apply_camera_assignment_to_config("wrist_right", camera_path)
-                                self.camera_wrist_right_status = "online"
-                                if self.camera_wrist_right_circle:
-                                    self.update_status_circle(self.camera_wrist_right_circle, "online")
-                                if self.device_manager:
-                                    self.device_manager.update_camera_status("wrist_right", "online")
-                                self.status_label.setText(f"✓ Assigned {camera_path} to Wrist R Camera")
-                            self.status_label.setStyleSheet("QLabel { color: #4CAF50; font-size: 15px; padding: 8px; }")
-                finally:
-                    if preview_timer is not None:
-                        preview_timer.stop()
+                    selected_id = camera_list.currentData()
                     for cam in found_cameras:
-<<<<<<< HEAD
-                        capture = cam.get("capture")
-                        try:
-                            if capture:
-                                capture.release()
-                        except Exception:
-                            pass
-=======
                         if cam["id"] == selected_id:
                             ret, frame = cam["capture"].read()
                             if ret:
@@ -458,7 +308,6 @@
             preview_timer.stop()
             for cam in found_cameras:
                 cam["capture"].release()
->>>>>>> cfe113ce
         except Exception as exc:
             self.status_label.setText(f"❌ Error: {exc}")
             self.status_label.setStyleSheet("QLabel { color: #f44336; font-size: 15px; padding: 8px; }")
