--- conflicted
+++ resolved
@@ -52,17 +52,9 @@
                 text=True,
                 bufsize=1
             )
-<<<<<<< HEAD
 
             # Wait for server to be ready (fail fast if it crashes)
             self._wait_for_server_ready(server_host, server_port)
-=======
-            
-            # Wait for server to be ready (give it 3 seconds)
-            time.sleep(3)
-            if self.server_proc.poll() is not None:
-                raise RuntimeError("Policy server exited unexpectedly")
->>>>>>> 5f7ee3e3
             self.log_message.emit('info', "Policy server ready")
 
             # Step 2: Start robot client
@@ -125,8 +117,6 @@
         p = self.config.get("policy", {})
         cams = self.config.get("cameras", {})
         async_cfg = self.config.get("async_inference", {})
-<<<<<<< HEAD
-=======
         
         # Validate required robot configuration
         if not isinstance(r, dict):
@@ -140,7 +130,6 @@
             raise ValueError("Robot type not configured")
         if not robot_port:
             raise ValueError("Robot port not configured")
->>>>>>> 5f7ee3e3
 
         # Build camera dict string
         camera_dict = self._build_camera_dict(cams)
@@ -158,15 +147,6 @@
         args = [
             sys.executable, "-m", "lerobot.async_inference.robot_client",
             f"--server_address={server_address}",
-<<<<<<< HEAD
-            "--robot.type", str(r["type"]),
-            "--robot.port", str(r["port"]),
-            "--robot.id", str(r.get("id", "follower_arm")),
-            f"--robot.cameras={camera_dict}",
-            "--policy_type", str(async_cfg.get("policy_type", "act")),
-            f"--pretrained_name_or_path={str(p['path'])}",
-            "--policy_device", str(p.get("device", "cpu")),
-=======
             "--robot.type", robot_type,
             "--robot.port", robot_port,
             "--robot.id", robot_id,
@@ -174,7 +154,6 @@
             "--policy_type", async_cfg.get("policy_type", "act"),
             f"--pretrained_name_or_path={pretrained_path}",
             "--policy_device", p.get("device", "cpu") if isinstance(p, dict) else "cpu",
->>>>>>> 5f7ee3e3
             "--actions_per_chunk", str(async_cfg.get("actions_per_chunk", 30)),
             "--chunk_size_threshold", str(async_cfg.get("chunk_size_threshold", 0.6)),
             "--debug_visualize_queue_size=False"
@@ -191,21 +170,12 @@
         cam_parts = []
         for name, cfg in cameras.items():
             index_or_path = cfg.get("index_or_path", 0)
-<<<<<<< HEAD
             # Quote strings so Hydra/YAML parsing is reliable, but keep numeric
             # indices unquoted for convenience.
             if isinstance(index_or_path, str) and index_or_path.isdigit():
                 path_str = index_or_path
             elif isinstance(index_or_path, str):
                 path_str = json.dumps(index_or_path)
-=======
-            # Quote paths, leave integers as-is
-            if isinstance(index_or_path, str):
-                if index_or_path.isdigit():
-                    path_str = index_or_path
-                else:
-                    path_str = f'"{index_or_path}"'
->>>>>>> 5f7ee3e3
             else:
                 path_str = str(index_or_path)
 
@@ -309,12 +279,7 @@
 
         # Camera error
         if 'could not open camera' in stderr_lower or 'videoio' in stderr_lower:
-<<<<<<< HEAD
-            cam_cfg = self.config.get("cameras", {}).get("front", {})
-            cam_idx = cam_cfg.get("index_or_path")
-            return 'camera_not_found', {'index': cam_idx, 'stderr': stderr_text}
-            
-=======
+            cameras_cfg = self.config.get("cameras", {})
             first_name, first_camera = next(iter(cameras_cfg.items()), ("unknown", {}))
             cam_idx = first_camera.get("index_or_path", "unknown")
             return 'camera_not_found', {
@@ -323,7 +288,7 @@
                 'stderr': stderr_text
             }
 
->>>>>>> 5f7ee3e3
+
         # Servo timeout (specific motor)
         servo_match = re.search(r'motor[:\s]+(\d+)', stderr_lower)
         if servo_match and ('timeout' in stderr_lower or 'not respond' in stderr_lower):
@@ -358,11 +323,7 @@
             except:
                 pass
             finally:
-<<<<<<< HEAD
-                if self.client_proc.stdout:
-=======
                 if self.client_proc and self.client_proc.stdout:
->>>>>>> 5f7ee3e3
                     try:
                         self.client_proc.stdout.close()
                     except Exception:
