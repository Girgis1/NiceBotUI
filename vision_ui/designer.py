--- conflicted
+++ resolved
@@ -50,9 +50,6 @@
     from utils.camera_hub import CameraStreamHub
 except Exception:  # pragma: no cover - avoid circular failures in headless builds
     CameraStreamHub = None
-
-
-from utils.camera_hub import CameraStreamHub, temporarily_release_camera_hub
 
 
 # ---------------------------------------------------------------------------
@@ -187,32 +184,6 @@
         self.active_source: Optional[CameraSource] = None
         self._virtual_tick = 0
         self.system_cameras = system_cameras or {}
-<<<<<<< HEAD
-        self._hub_pause_owned = False
-
-    def _claim_hub_pause(self) -> None:
-        """Pause the shared camera hub so we can grab exclusive handles."""
-
-        if self._hub_pause_owned:
-            return
-
-        hub = CameraStreamHub.peek()
-        if hub is None:
-            return
-
-        if hub.pause_all():
-            self._hub_pause_owned = True
-            time.sleep(0.1)
-
-    def _release_hub_pause(self) -> None:
-        if not self._hub_pause_owned:
-            return
-
-        hub = CameraStreamHub.peek()
-        if hub is not None:
-            hub.resume_all()
-        self._hub_pause_owned = False
-=======
         self._hub_pause_ctx = None
         self._hub_pause_active = False
 
@@ -236,17 +207,12 @@
         finally:
             self._hub_pause_ctx = None
             self._hub_pause_active = False
->>>>>>> cfe113ce
 
     def list_sources(self, max_devices: int = 5) -> List[CameraSource]:
         sources: List[CameraSource] = []
 
-<<<<<<< HEAD
-        with temporarily_release_camera_hub():
-=======
         pause_ctx = CameraStreamHub.paused() if CameraStreamHub else nullcontext()
         with pause_ctx:
->>>>>>> cfe113ce
             # First, prefer cameras that were configured in the shared settings file.
             for key, cam_cfg in self.system_cameras.items():
                 label = cam_cfg.get("label") or cam_cfg.get("name") or key.replace("_", " ").title()
@@ -337,33 +303,22 @@
             self._pause_hub_for_preview()
             if not source.available:
                 self.cap = None
-<<<<<<< HEAD
-                self._release_hub_pause()
-=======
                 self._resume_hub_if_needed()
->>>>>>> cfe113ce
                 self.active_source = CameraSource("virtual:demo", "Demo Feed", "virtual", index=-1, available=True)
                 return
 
             capture_target = source.path if source.path is not None else source.index
-            self._claim_hub_pause()
             cap = cv2.VideoCapture(capture_target)
             if not cap or not cap.isOpened():
                 self.cap = None
                 self._resume_hub_if_needed()
                 print("[VISION][WARN] Camera %s unavailable. Falling back to demo feed." % (capture_target,))
-                self._release_hub_pause()
                 self.active_source = CameraSource("virtual:demo", "Demo Feed", "virtual", index=-1, available=True)
             else:
                 self.cap = cap
             return
 
-<<<<<<< HEAD
-        # Virtual feeds do not require exclusive access to the hub.
-        self._release_hub_pause()
-=======
         self._resume_hub_if_needed()
->>>>>>> cfe113ce
 
     def read(self) -> Optional[np.ndarray]:
         if not self.active_source:
@@ -385,11 +340,7 @@
             self.cap.release()
         self.cap = None
         self.active_source = None
-<<<<<<< HEAD
-        self._release_hub_pause()
-=======
         self._resume_hub_if_needed()
->>>>>>> cfe113ce
 
     # ------------------------------------------------------------------
     # Virtual feed
